#
# Generic options
#
AM_CFLAGS = $(C_GENFLAGS) $(C_OPTFLAGS) -DDSME_LOG_ENABLE -fPIC
AM_LDFLAGS = -pthread -module -avoid-version -shared
AM_CPPFLAGS = $(CPP_GENFLAGS)
ACLOCAL_AMFLAGS = -I m4

<<<<<<< HEAD
pkglib_LTLIBRARIES = startup.la              \
                     heartbeat.la            \
                     state.la                \
                     processwd.la            \
                     dbusproxy.la            \
                     alarmtracker.la         \
                     thermalmanager.la       \
                     emergencycalltracker.la \
                     usbtracker.la           \
                     iphb.la                 \
                     rebootloopdetector.la   \
                     malf.la
=======
pkglib_LTLIBRARIES = libstartup.la              \
                     libheartbeat.la            \
                     libstate.la                \
                     libprocesswd.la            \
                     libdbusproxy.la            \
                     libalarmtracker.la         \
                     libthermalmanager.la       \
                     libemergencycalltracker.la \
                     libusbtracker.la           \
                     libiphb.la                 \
                     librebootloopdetector.la   \
                     libmalf.la
>>>>>>> b6504118

noinst_HEADERS = dsme_dbus.h \
                 runlevel.h \
                 heartbeat.h \
                 dbusproxy.h \
                 thermalmanager.h \
                 state-internal.h

#
## Additional dirs
#
pkgsysconfdir = @sysconfdir@


if WANT_BMEIPC
pkglib_LTLIBRARIES += thermalobject_surface.la
endif

if WANT_MEMORY_THERMAL_MGMT
pkglib_LTLIBRARIES += thermalobject_memory.la
endif

if WANT_POWERON_TIMER
pkglib_LTLIBRARIES += powerontimer.la
endif

if WANT_RUNLEVEL
pkglib_LTLIBRARIES += runlevel.la
endif

if WANT_UPSTART
pkglib_LTLIBRARIES += upstart.la
endif

startup_la_SOURCES = startup.c

heartbeat_la_SOURCES = heartbeat.c
heartbeat_la_CFLAGS = $(AM_CFLAGS) $(GLIB_CFLAGS)

state_la_SOURCES = state.c

if WANT_RUNLEVEL
runlevel_la_SOURCES = runlevel.c
endif

if WANT_UPSTART
upstart_la_SOURCES = upstart.c
upstart_la_CFLAGS = $(AM_CFLAGS) $(DBUS_CFLAGS)
upstart_la_LIBADD = $(DBUS_LIBS)
endif

processwd_la_SOURCES = processwd.c
processwd_la_CFLAGS = $(AM_CFLAGS) $(GLIB_CFLAGS)

dbusproxy_la_SOURCES = dbusproxy.c dsme_dbus.c
dbusproxy_la_CFLAGS = $(AM_CFLAGS) $(DBUS_CFLAGS) $(DBUSGLIB_CFLAGS)
dbusproxy_la_LIBADD = $(DBUSGLIB_LIBS) -ldsme_dbus_if

alarmtracker_la_SOURCES = alarmtracker.c
alarmtracker_la_CPPFLAGS = $(AM_CPPFLAGS) -D_GNU_SOURCE

thermalmanager_la_SOURCES = thermalmanager.c
thermalmanager_la_CFLAGS = $(AM_CFLAGS) $(GLIB_CFLAGS) -DDSME_THERMAL_TUNING
thermalmanager_la_LIBADD = -lthermalmanager_dbus_if

emergencycalltracker_la_SOURCES = emergencycalltracker.c

usbtracker_la_SOURCES = usbtracker.c

iphb_la_SOURCES = iphb.c
iphb_la_CFLAGS = $(AM_CFLAGS) $(GLIB_CFLAGS)
iphb_la_CPPFLAGS = $(AM_CPPFLAGS)
iphb_la_LIBADD = -lbmeipc $(GLIB_LIBS)

rebootloopdetector_la_SOURCES = rebootloopdetector.c

libmalf_la_SOURCES = malf.c

libmalf_la_SOURCES = malf.c

if WANT_BMEIPC
thermalobject_surface_la_SOURCES = thermalobject_surface.c \
                                      thermalsensor_battery.c \
                                      thermalsensor_battery.h
thermalobject_surface_la_CFLAGS = $(AM_CFLAGS) $(GLIB_CFLAGS)
thermalobject_surface_la_LIBADD = -lbmeipc $(GLIB_LIBS)
endif

if WANT_MEMORY_THERMAL_MGMT
thermalobject_memory_la_SOURCES = thermalobject_memory.c \
                                     thermalsensor_omap.c   \
                                     thermalsensor_omap.h
endif


if WANT_POWERON_TIMER
powerontimer_la_SOURCES = powerontimer.c         \
                             powerontimer_backend.c \
                             powerontimer.h         \
                             powerontimer_backend.h
powerontimer_la_CFLAGS =  $(AM_CFLAGS) $(GLIB_CFLAGS)
powerontimer_la_LIBADD = -lcal -lrt
endif<|MERGE_RESOLUTION|>--- conflicted
+++ resolved
@@ -6,7 +6,6 @@
 AM_CPPFLAGS = $(CPP_GENFLAGS)
 ACLOCAL_AMFLAGS = -I m4
 
-<<<<<<< HEAD
 pkglib_LTLIBRARIES = startup.la              \
                      heartbeat.la            \
                      state.la                \
@@ -19,20 +18,6 @@
                      iphb.la                 \
                      rebootloopdetector.la   \
                      malf.la
-=======
-pkglib_LTLIBRARIES = libstartup.la              \
-                     libheartbeat.la            \
-                     libstate.la                \
-                     libprocesswd.la            \
-                     libdbusproxy.la            \
-                     libalarmtracker.la         \
-                     libthermalmanager.la       \
-                     libemergencycalltracker.la \
-                     libusbtracker.la           \
-                     libiphb.la                 \
-                     librebootloopdetector.la   \
-                     libmalf.la
->>>>>>> b6504118
 
 noinst_HEADERS = dsme_dbus.h \
                  runlevel.h \
@@ -109,9 +94,7 @@
 
 rebootloopdetector_la_SOURCES = rebootloopdetector.c
 
-libmalf_la_SOURCES = malf.c
-
-libmalf_la_SOURCES = malf.c
+malf_la_SOURCES = malf.c
 
 if WANT_BMEIPC
 thermalobject_surface_la_SOURCES = thermalobject_surface.c \
